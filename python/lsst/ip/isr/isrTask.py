#
# LSST Data Management System
# Copyright 2008, 2009, 2010 LSST Corporation.
#
# This product includes software developed by the
# LSST Project (http://www.lsst.org/).
#
# This program is free software: you can redistribute it and/or modify
# it under the terms of the GNU General Public License as published by
# the Free Software Foundation, either version 3 of the License, or
# (at your option) any later version.
#
# This program is distributed in the hope that it will be useful,
# but WITHOUT ANY WARRANTY; without even the implied warranty of
# MERCHANTABILITY or FITNESS FOR A PARTICULAR PURPOSE.  See the
# GNU General Public License for more details.
#
# You should have received a copy of the LSST License Statement and
# the GNU General Public License along with this program.  If not,
# see <http://www.lsstcorp.org/LegalNotices/>.
#

import lsst.afw.image       as afwImage
import lsst.meas.algorithms as measAlg
import lsst.afw.cameraGeom  as cameraGeom
import lsst.pex.config as pexConfig
import lsst.pipe.base as pipeBase
#from .isr import Linearization
from .isr import Isr
from .ccdAssembler import CcdAssembler
from . import isrLib

class IsrTaskConfig(pexConfig.Config):
    doWrite = pexConfig.Field(dtype=bool, doc="Write output?", default=True)
    fwhm = pexConfig.Field(
        dtype = float,
        doc = "FWHM of PSF (arcsec)",
        default = 1.0,
    )
    #This is needed for both the detection and correction aspects
    saturatedMaskName = pexConfig.Field(
        dtype = str,
        doc = "Name of mask plane to use in saturation detection",
        default = "SAT",
    )
    flatScalingType = pexConfig.ChoiceField(
        dtype = str,
        doc = "The method for scaling the flat on the fly.",
        default = 'USER',
        allowed = {"USER": "User defined scaling",
            "MEAN": "Scale by the inverse of the mean",
            "MEDIAN": "Scale by the inverse of the median",
        },
    )
    flatScalingValue = pexConfig.Field(
        dtype = float,
        doc = "If scaling type is USER, a value for the scaling must be provided",
        default = 1.0,
    )
    overscanFitType = pexConfig.ChoiceField(
        dtype = str,
        doc = "The method for fitting the overscan bias level.",
        default = 'MEDIAN',
        allowed = {"POLY": "Fit polynomial to the longest axis of the overscan region",
            "MEAN": "Correct using the mean of the overscan region",
            "MEDIAN": "Correct using the median of the overscan region",
        },
    )
    overscanPolyOrder = pexConfig.Field(
        dtype = int,
        doc = "Order of polynomial to fit if overscan fit type is POLY",
        default = 1,
    )
    growSaturationFootprintSize = pexConfig.Field(
        dtype = int,
        doc = "Number of pixels by which to grow the saturation footprints",
        default = 1,
    )
    growDefectFootprintSize = pexConfig.Field(
        dtype = int,
        doc = "Number of pixels by which to grow the defect (bad and nan) footprints",
        default = 1,
    )
    setGainAssembledCcd = pexConfig.Field(
        dtype = bool,
        doc = "update exposure metadata in the assembled ccd to reflect the effective gain of the assembled chip",
        default = True,
    )
    keysToRemoveFromAssembledCcd = pexConfig.ListField(
        dtype = str,
        doc = "fields to remove from the metadata of the assembled ccd.",
        default = [],
    )
    reNormAssembledCcd = pexConfig.Field(
        dtype = bool,
        doc = "renormalize the assembled chips to have unity gain.  False if setGain is False",
        default = True,
    )
    methodList = pexConfig.ListField(
        dtype = str,   
        doc = "The list of ISR corrections to apply in the order they should be applied",
        default = ["doConversionForIsr", "doSaturationDetection", "doOverscanCorrection", "doBiasSubtraction", "doVariance", "doDarkCorrection", "doFlatCorrection"],
    )
    
class IsrTask(pipeBase.Task):
    ConfigClass = IsrTaskConfig
    def __init__(self, *args, **kwargs):
        pipeBase.Task.__init__(self, *args, **kwargs)
        self.isr = Isr()
        self.methodList = []
        self.metadata = {}
        for methodname in self.config.methodList:
            self.methodList.append(getattr(self, methodname))

    def run(self, exposure, calibSet):
        """Do instrument signature removal on an exposure: saturation, bias, overscan, dark, flat, fringe correction

        @param exposure Apply ISR to this Exposure
        @param calibSet Dictionary of calibration products (bias/zero, dark, flat, fringe, linearization information)
        @return a pipeBase.Struct with fields:
        - postIsrExposure: the exposure after application of ISR
        - metadata: metadata about the ISR process
        """

        #The ISR routines operate in place.  A copy of the original exposure
        #will be made and the reduced exposure will be returned.
        workingExposure = exposure.Factory(exposure, True)
        for m in self.methodList:
            workingExposure = m(workingExposure, calibSet)
        return pipeBase.Struct(postIsrExposure=workingExposure, metadata=self.metadata)

    def runButler(self, butler, dataid):
        """Run the ISR given a butler
        @param butler Butler describing the data repository
        @param dataid A data identifier of the amp to process
        @return a pieBase.Struct see self.run for returned fields
        """
        calibSet = self.makeCalibDict(butler, dataid)
        output = self.run(butler.get("raw", dataid), calibSet)
        if self.config.doWrite:
            butler.put(output.postIsrExposure, "postISR", dataId=dataid)
        return output
        
    def makeCalibDict(self, butler, dataId):
        ret = {}
        required = {"doBiasSubtraction": "bias",
                    "doDarkCorrection": "dark",
                    "doFlatCorrection": "flat",
                    }
        for method in required.keys():
            if method in self.config.methodList:
                calib = required[method]
                ret[calib] = butler.get(calib, dataId)
        return ret

    def doConversionForIsr(self, exposure, calibSet):
        if not isinstance(exposure, afwImage.ExposureU):
            raise Exception("ipIsr.convertImageForIsr: Expecting Uint16 image. Got\
                %s."%(exposure.__repr__()))

        newexposure = exposure.convertF()
        mi = newexposure.getMaskedImage()
        var = afwImage.ImageF(mi.getBBox(afwImage.PARENT))
        mask = afwImage.MaskU(mi.getBBox(afwImage.PARENT))
        mask.set(0)
        newexposure.setMaskedImage(afwImage.MaskedImageF(mi.getImage(), mask, var))
        return newexposure

    def doVariance(self, exposure, calibSet):
        for amp in self._getAmplifiers(exposure):
            exp = exposure.Factory(exposure, amp.getDiskDataSec())
            self.isr.updateVariance(exp.getMaskedImage(), amp.getElectronicParams().getGain())
        return exposure

    def doCrosstalkCorrection(self, exposure, calibSet):
        pass

    def doSaturationCorrection(self, exposure, calibSet):
        fwhm = self.config.fwhm
        grow = self.config.growSaturationFootprintSize
        maskname = self.config.saturatedMaskName
        for amp in self._getAmplifiers(exposure):
            ep = amp.getElectronicParams()
            satvalue = ep.getSaturationLevel()
            exp = exposure.Factory(exposure, amp.getDiskDataSec())
            self.isr.saturationCorrection(exp.getMaskedImage(), satvalue, fwhm, growFootprints=grow, maskName=maskname)
        return exposure

    def doSaturationDetection(self, exposure, calibSet):
        for amp in self._getAmplifiers(exposure):
            datasec = amp.getDiskDataSec()
            exp = exposure.Factory(exposure, datasec)
            ep = amp.getElectronicParams()
            satvalue = ep.getSaturationLevel()
            maskname = self.config.saturatedMaskName
            self.isr.makeThresholdMask(exp.getMaskedImage(), satvalue, growFootprints=0, maskName=maskname)
        return exposure

    def doSaturationInterpolation(self, exposure, calibSet):
        #Don't loop over amps since saturation can cross amp boundaries
        maskname = self.config.saturatedMaskName
        fwhm = self.config.fwhm
        grow = self.config.growSaturationFootprintSize
        self.isr.interpolateFromMask(exposure.getMaskedImage(), fwhm, growFootprints=grow, maskName=maskname)
        return exposure
    
    def doMaskAndInterpDefect(self, exposure, calibSet):
        #Don't loop over amps since defects could cross amp boundaries
        fwhm = self.config.fwhm
        grow = self.config.growDefectFootprintSize
        defectBaseList = cameraGeom.cast_Ccd(exposure.getDetector()).getDefects()
        defectList = measAlg.DefectListT()
        #mask bad pixels in the camera class
        #create master list of defects and add those from the camera class
        for d in defectBaseList:
            bbox = d.getBBox()
            nd = measAlg.Defect(bbox)
            defectList.append(nd)
        self.isr.maskPixelsFromDefectList(exposure.getMaskedImage(), defectList, maskName='BAD')
        defectList = self.isr.getDefectListFromMask(exposure.getMaskedImage(), maskName='BAD', growFootprints=grow)
        self.isr.interpolateDefectList(exposure.getMaskedImage(), defectList, fwhm)
        return exposure

    def doMaskAndInterpNan(self, exposure, calibSet):
        #Don't loop over amps since nans could cross amp boundaries
        fwhm = self.config.fwhm
        grow = self.config.growDefectFootprintSize
        #find unmasked bad pixels and mask them
        exposure.getMaskedImage().getMask().addMaskPlane("UNMASKEDNAN") 
        unc = isrLib.UnmaskedNanCounterF()
        unc.apply(exposure.getMaskedImage())
        nnans = unc.getNpix()
        metadata = exposure.getMetadata()
        metadata.set("NUMNANS", nnans)
        if not nnans == 0:
		raise RuntimeError("There were %i unmasked NaNs"%(nnans))
        #get footprints of bad pixels not in the camera class
        undefects = self.isr.getDefectListFromMask(exposure.getMaskedImage(), maskName='UNMASKEDNAN', growFootprints=grow)
        #interpolate all bad pixels
        self.isr.interpolateDefectList(exposure.getMaskedImage(), undefects, fwhm)
        return exposure

    '''
    def doLinearization(self, exposure, calibSet):
        linearizer = Linearization(calibSet['linearityFile'])
        linearizer.apply(exposure)
        return exposure
    '''
    
    def doOverscanCorrection(self, exposure, calibSet):
        fittype = self.config.overscanFitType
        polyorder = self.config.overscanPolyOrder
        for amp in self._getAmplifiers(exposure):
            expImage = exposure.getMaskedImage().getImage()
            overscan = expImage.Factory(expImage, amp.getDiskBiasSec())
            exp = exposure.Factory(exposure, amp.getDiskDataSec())
            self.isr.overscanCorrection(exp.getMaskedImage(), overscan, fittype=fittype, polyorder=polyorder,
                                        imageFactory=afwImage.ImageF)
        return exposure

    def doBiasSubtraction(self, exposure, calibSet):
        biasExposure = calibSet['bias']
        for amp in self._getAmplifiers(exposure):
            exp, bias = self._getCalibration(exposure, biasExposure, amp)
            self.isr.biasCorrection(exp.getMaskedImage(), bias.getMaskedImage())
        
        return exposure 

    def doDarkCorrection(self, exposure, calibSet):
        darkexposure = calibSet['dark']
        darkscaling = darkexposure.getCalib().getExptime()
        expscaling = exposure.getCalib().getExptime()
        
        for amp in self._getAmplifiers(exposure):
            exp, dark = self._getCalibration(exposure, darkexposure, amp)
            self.isr.darkCorrection(exp.getMaskedImage(), dark.getMaskedImage(), expscaling, darkscaling)
        return exposure

    def doFringeCorrection(self, exposure, calibSet):
        pass

    def _getAmplifiers(self, exposure):
        """Return list of all amplifiers in an Exposure"""
        amp = cameraGeom.cast_Amp(exposure.getDetector())
        if amp is not None:
            return [amp]
        ccd = cameraGeom.cast_Ccd(exposure.getDetector())
        assert ccd is not None
        return [cameraGeom.cast_Amp(a) for a in ccd]

    def _getCalibration(self, exposure, calibration, amp):
        """Get a suitably-sized calibration exposure"""
        exp = exposure
        calib = calibration
        if exp.getDimensions() != calib.getDimensions():
            # Try just the exposure's pixels of interest
            try:
                exp = exp.Factory(exp, amp.getDiskDataSec()) # Exposure not trimmed or assembled
            except:
                pass
        if exp.getDimensions() != calib.getDimensions():
            # Try just the calibration's pixels of interest
            try:
                calib = calib.Factory(calib, amp.getDataSec(True)) # Calib is likely trimmed and assembled
            except:
                pass
        if exp.getDimensions() != calib.getDimensions():
            raise RuntimeError("Dimensions for exposure (%s) and calibration (%s) don't match" % \
                               (exposure.getDimensions(), calibration.getDimensions()))
        return exp, calib

    def doFlatCorrection(self, exposure, calibSet):
        flatfield = calibSet['flat']
        scalingtype = self.config.flatScalingType
        scalingvalue = self.config.flatScalingValue

        for amp in self._getAmplifiers(exposure):
            exp, flat = self._getCalibration(exposure, flatfield, amp)
            self.isr.flatCorrection(exp.getMaskedImage(), flat.getMaskedImage(), scalingtype, scaling = scalingvalue)   
        return exposure

    def doIlluminationCorrection(self, exposure, calibSet):
        pass

    def doCcdAssembly(self, exposureList):
        renorm = self.config.reNormAssembledCcd
        setgain = self.config.setGainAssembledCcd
        k2rm = self.config.keysToRemoveFromAssembledCcd
<<<<<<< HEAD
        assembler = CcdAssembler(exposure, exposure.getDetector(), reNorm=renorm, setGain=setgain, keysToRemove=k2rm)
=======
        assembler = CcdAssembler(exposureList, reNorm=renorm, setGain=setgain, keysToRemove=k2rm)
>>>>>>> e1b0ce64
        return assembler.assembleCcd()<|MERGE_RESOLUTION|>--- conflicted
+++ resolved
@@ -326,9 +326,5 @@
         renorm = self.config.reNormAssembledCcd
         setgain = self.config.setGainAssembledCcd
         k2rm = self.config.keysToRemoveFromAssembledCcd
-<<<<<<< HEAD
-        assembler = CcdAssembler(exposure, exposure.getDetector(), reNorm=renorm, setGain=setgain, keysToRemove=k2rm)
-=======
         assembler = CcdAssembler(exposureList, reNorm=renorm, setGain=setgain, keysToRemove=k2rm)
->>>>>>> e1b0ce64
         return assembler.assembleCcd()