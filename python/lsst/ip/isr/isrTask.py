#
# LSST Data Management System
# Copyright 2008-2015 LSST Corporation.
#
# This product includes software developed by the
# LSST Project (http://www.lsst.org/).
#
# This program is free software: you can redistribute it and/or modify
# it under the terms of the GNU General Public License as published by
# the Free Software Foundation, either version 3 of the License, or
# (at your option) any later version.
#
# This program is distributed in the hope that it will be useful,
# but WITHOUT ANY WARRANTY; without even the implied warranty of
# MERCHANTABILITY or FITNESS FOR A PARTICULAR PURPOSE.  See the
# GNU General Public License for more details.
#
# You should have received a copy of the LSST License Statement and
# the GNU General Public License along with this program.  If not,
# see <http://www.lsstcorp.org/LegalNotices/>.
#
import lsst.afw.image as afwImage
import lsst.meas.algorithms as measAlg
import lsst.pex.config as pexConfig
import lsst.pipe.base as pipeBase
from . import isr
from .isrLib import maskNans
from .assembleCcdTask import AssembleCcdTask
from .fringe import FringeTask

class IsrTaskConfig(pexConfig.Config):
    doBias = pexConfig.Field(
        dtype = bool,
        doc = "Apply bias frame correction?",
        default = True,
    )
    doDark = pexConfig.Field(
        dtype = bool,
        doc = "Apply dark frame correction?",
        default = True,
    )
    doFlat = pexConfig.Field(
        dtype = bool,
        doc = "Apply flat field correction?",
        default = True,
    )
    doFringe = pexConfig.Field(
        dtype = bool,
        doc = "Apply fringe correction?",
        default = True,
        )
    doWrite = pexConfig.Field(
        dtype = bool,
        doc = "Persist postISRCCD?",
        default = True,
    )
    assembleCcd = pexConfig.ConfigurableField(
        target = AssembleCcdTask,
        doc = "CCD assembly task",
    )
    fringeAfterFlat = pexConfig.Field(
        dtype = bool,
        doc = "Do fringe subtraction after flat-fielding?",
        default = True,
        )
    fringe = pexConfig.ConfigurableField(
        target = FringeTask,
        doc = "Fringe subtraction task",
        )
    fwhm = pexConfig.Field(
        dtype = float,
        doc = "FWHM of PSF (arcsec)",
        default = 1.0,
    )
    saturatedMaskName = pexConfig.Field(
        dtype = str,
        doc = "Name of mask plane to use in saturation detection and interpolation",
        default = "SAT",
    )
    flatScalingType = pexConfig.ChoiceField(
        dtype = str,
        doc = "The method for scaling the flat on the fly.",
        default = 'USER',
        allowed = {
            "USER":   "Scale by flatUserScale",
            "MEAN":   "Scale by the inverse of the mean",
            "MEDIAN": "Scale by the inverse of the median",
        },
    )
    flatUserScale = pexConfig.Field(
        dtype = float,
        doc = "If flatScalingType is 'USER' then scale flat by this amount; ignored otherwise",
        default = 1.0,
    )
    overscanFitType = pexConfig.ChoiceField(
        dtype = str,
        doc = "The method for fitting the overscan bias level.",
        default = 'MEDIAN',
        allowed = {
            "POLY": "Fit ordinary polynomial to the longest axis of the overscan region",
            "CHEB": "Fit Chebyshev polynomial to the longest axis of the overscan region",
            "LEG":  "Fit Legendre polynomial to the longest axis of the overscan region",
            "NATURAL_SPLINE": "Fit natural spline to the longest axis of the overscan region",
            "CUBIC_SPLINE": "Fit cubic spline to the longest axis of the overscan region",
            "AKIMA_SPLINE": "Fit Akima spline to the longest axis of the overscan region",
            "MEAN": "Correct using the mean of the overscan region",
            "MEDIAN": "Correct using the median of the overscan region",
        },
    )
    overscanOrder = pexConfig.Field(
        dtype = int,
        doc = ("Order of polynomial or to fit if overscan fit type is a polynomial, " +
               "or number of spline knots if overscan fit type is a spline."),
        default = 1,
    )
    overscanRej = pexConfig.Field(
        dtype = float,
        doc = "Rejection threshold (sigma) for collapsing overscan before fit",
        default = 3.0,
    )
    growSaturationFootprintSize = pexConfig.Field(
        dtype = int,
        doc = "Number of pixels by which to grow the saturation footprints",
        default = 1,
    )
    fluxMag0T1 = pexConfig.Field(
        dtype = float,
        doc = "The approximate flux of a zero-magnitude object in a one-second exposure",
        default = 1e10,
    )
    setGainAssembledCcd = pexConfig.Field(
        dtype = bool,
        doc = "update exposure metadata in the assembled ccd to reflect the effective gain of the assembled chip",
        default = True,
    )
    keysToRemoveFromAssembledCcd = pexConfig.ListField(
        dtype = str,
        doc = "fields to remove from the metadata of the assembled ccd.",
        default = [],
    )
    doAssembleIsrFrames = pexConfig.Field(
        dtype = bool,
        default = False,
        doc = "Assemble detrend/calibration/isr frames?"
        )
    doAssembleCcd = pexConfig.Field(
        dtype = bool,
        default = True,
        doc = "Assemble amps into ccd"
        )

## \addtogroup LSST_task_documentation
## \{
## \page IsrTask
## \ref IsrTask_ "IsrTask"
## \copybrief IsrTask
## \}

class IsrTask(pipeBase.CmdLineTask):
    """!
    \anchor IsrTask_

    \brief Apply common instrument signature correction algorithms to a raw frame.

    \section ip_isr_isr_Contents Contents

     - \ref ip_isr_isr_Purpose
     - \ref ip_isr_isr_Initialize
     - \ref ip_isr_isr_IO
     - \ref ip_isr_isr_Config
     - \ref ip_isr_isr_Debug
     - \ref ip_isr_isr_Example

    \section ip_isr_isr_Purpose Description

    The process for correcting imaging data is very similar from camera to camera.
    This task provides a vanilla implementation of doing these corrections, including 
    the ability to turn certain corrections off if they are not needed.  The input
    is a daf.persistence.butlerSubset.ButlerDataRef.  The data reference can return
    the raw input and all the calibration products.  The raw input is a single chip
    sized mosaic of all amps including overscans and other non-science pixels. This
    task may not meet all needs and it is expected that it will be subclassed for specific
    applications.

    \section ip_isr_isr_Initialize Task initialization

    \copydoc \_\_init\_\_

    \section ip_isr_isr_IO Inputs/Outputs to the assembleCcd method

    \copydoc run

    \section ip_isr_isr_Config Configuration parameters

    See \ref IsrTaskConfig

    \section ip_isr_isr_Debug Debug variables

    The \link lsst.pipe.base.cmdLineTask.CmdLineTask command line task\endlink interface supports a
    flag \c -d to import \b debug.py from your \c PYTHONPATH; see <a
    href="http://lsst-web.ncsa.illinois.edu/~buildbot/doxygen/x_masterDoxyDoc/base_debug.html">
    Using lsstDebug to control debugging output</a> for more about \b debug.py files.

    The available variables in AssembleCcdTask are:
    <DL>
      <DT> \c display
      <DD> A dictionary containing debug point names as keys with frame number as value. Valid keys are:
        <DL>
          <DT> postISRCCD 
          <DD> display exposure after ISR has been applied 
        </DL>
    </DL>  

    \section ip_isr_isr_Example A complete example of using IsrTask

    This code is in runIsrTask.py in the examples directory, and can be run as \em e.g.
    \code
    python examples/runIsrTask.py
    \endcode
<HR>
    \dontinclude runIsrTask.py
    Import the task.  There are other imports.  Read the source file for more info.
    \skipline IsrTask

    \dontinclude exampleUtils.py
    Create the input data reference with the help of some utilities in examples/exampleUtils.py.  This
    is a mock data reference that has all the right methods to run through ISR.  We will only
    do overscan, dark and flat correction, so it only needs to know how to get those products (and an
    empty list of defects).
    \skip FakeDataRef
    \until writeFits
    The above numbers can be changed to modify the gradient in the flat, for example.  

    \dontinclude exampleUtils.py
    The data are constructed by hand so that all effects will be corrected for essentially perfectly
    \skip makeRaw
    \until return flatExposure


    \dontinclude runIsrTask.py
    Construct the task and set some config parameters.  Specifically, we don't want to
    do zero or fringe correction.  We also don't want the assembler messing with the gain.
    \skip runIsr
    \until config=isrConfig

    Now make the fake data reference and run it through ISR.
    \skip sensorRef
    \until isrTask.run

    <HR>
    To investigate the \ref ip_isr_isr_Debug, put something like
    \code{.py}
    import lsstDebug
    def DebugInfo(name):
        di = lsstDebug.getInfo(name)        # N.b. lsstDebug.Info(name) would call us recursively
        if name == "lsst.ip.isr.isrTask":
            di.display = {'postISRCCD':2} 
        return di

    lsstDebug.Info = DebugInfo
    \endcode
    into your debug.py file and run runAssembleTask.py with the \c --debug flag.


    Conversion notes:
        Display code should be updated once we settle on a standard way of controlling what is displayed.
    """
    ConfigClass = IsrTaskConfig
    _DefaultName = "isr"

    def __init__(self, *args, **kwargs):
        '''!Constructor for IsrTask
        \param[in] *args -- a list of positional arguments passed on to the Task constructor
        \param[in] **kwargs -- a dictionary of keyword arguments passed on to the Task constructor
        Call the lsst.pipe.base.task.Task.__init__ method
        Then setup the assembly and fringe correction subtasks
        '''
        pipeBase.Task.__init__(self, *args, **kwargs)
        self.makeSubtask("assembleCcd")
        self.makeSubtask("fringe")


<<<<<<< HEAD
    def readIsrData(self, dataRef):
        """!Retrieve necessary frames to for instrument signature removal
        \param[in] dataRef -- a daf.persistence.butlerSubset.ButlerDataRef
                              of the detector data to be processed
        \return a pipeBase.Struct with fields:
         - biasExposure:
         - darkExposure:
         - flatExposure:
         - defects:
         - fringes: 
        """
        biasExposure = self.getIsrFrames(dataRef, "bias") if self.config.doBias else None
        darkExposure = self.getIsrFrames(dataRef, "dark") if self.config.doDark else None
        flatExposure = self.getIsrFrames(dataRef, "flat") if self.config.doFlat else None

=======
    def readDetrendData(self, dataRef):
        biasExposure = self.getDetrend(dataRef, "bias") if self.config.doBias else None
        darkExposure = self.getDetrend(dataRef, "dark") if self.config.doDark else None
        flatExposure = self.getDetrend(dataRef, "flat") if self.config.doFlat else None
>>>>>>> c36591fd
        defectList = dataRef.get("defects")

        if self.config.doFringe:
            fringes = self.fringe.readFringes(dataRef, assembler=self.assembleCcd \
<<<<<<< HEAD
                                              if self.config.doAssembleIsrFrames else None)
        else:
            fringes = None

        #Struct should include only kwargs to apply()
        return pipeBase.Struct(biasExposure = biasExposure,
                               darkExposure = darkExposure,
                               flatExposure = flatExposure,
                               defects = defectList,
                               fringes = fringes,
                               )

    @pipeBase.timeMethod
    def apply(self, ccdExposure, biasExposure=None, darkExposure=None,  flatExposure=None,
              defects=None, fringes=None):
        """!Perform instrument signature removal on an exposure
=======
                                              if self.config.doAssembleDetrends else None)
        else:
            fringes = None

        return {"biasExposure": biasExposure,
                "darkExposure": darkExposure,
                "flatExposure": flatExposure,
                "defects": defectList,
                "fringes": fringes,
                 }

    @pipeBase.timeMethod
    def doIsr(self, ccdExposure, biasExposure=None, darkExposure=None,  flatExposure=None,
              defects=None, fringes=None):
        """!Perform instrument signature removal on an exposure in place
>>>>>>> c36591fd

        Steps include:
        - Detect saturation, apply overscan correction, bias, dark and flat
        - Perform CCD assembly
        - Interpolate over defects, saturated pixels and all NaNs

<<<<<<< HEAD
       \param[in] ccdExposure  -- lsst.afw.image.exposure of detector data
=======
       \param[in] ccdExposure  -- lsst.afw.image.exposure of detector data 
>>>>>>> c36591fd
       \param[in] biasExposure -- exposure of bias frame
       \param[in] darkExposure -- exposure of dark frame
       \param[in] flatExposure -- exposure of flatfield
       \param[in] defects -- defects
       \param[in] fringes -- fringes
<<<<<<< HEAD

       \return a pipeBase.Struct with field:
        - exposure
=======
>>>>>>> c36591fd
        """

        ccd = ccdExposure.getDetector()
        ccdExposure = self.convertIntToFloat(ccdExposure)
<<<<<<< HEAD
=======

        for amp in ccd:
            self.saturationDetection(ccdExposure, amp)
            self.overscanCorrection(ccdExposure, amp)
>>>>>>> c36591fd

        for amp in ccd:
            if ccdExposure.getBBox().contains(amp.getBBox()):
                self.saturationDetection(ccdExposure, amp)
                self.overscanCorrection(ccdExposure, amp)

<<<<<<< HEAD
        if self.config.doAssembleCcd:
            ccdExposure = self.assembleCcd.assembleCcd(ccdExposure)
=======
        #why do we getDetector() again?
        ccd = ccdExposure.getDetector()
>>>>>>> c36591fd

        if self.config.doBias:
            self.biasCorrection(ccdExposure, biasExposure)

        if self.config.doDark:
            self.darkCorrection(ccdExposure, darkExposure)

        for amp in ccd:
<<<<<<< HEAD
            if ccdExposure.getBBox().contains(amp.getBBox()):
                ampExposure = ccdExposure.Factory(ccdExposure, amp.getBBox())
                self.updateVariance(ampExposure, amp)
=======
            ampExposure = ccdExposure.Factory(ccdExposure, amp.getBBox())
            self.updateVariance(ampExposure, amp)
>>>>>>> c36591fd

        if self.config.doFringe and not self.config.fringeAfterFlat:
            self.fringe.removeFringe(ccdExposure, fringes)

        if self.config.doFlat:
            self.flatCorrection(ccdExposure, flatExposure)

        self.maskAndInterpDefect(ccdExposure, defects)

        self.saturationInterpolation(ccdExposure)

        self.maskAndInterpNan(ccdExposure)

        if self.config.doFringe and self.config.fringeAfterFlat:
            self.fringe.removeFringe(ccdExposure, fringes)

        ccdExposure.getCalib().setFluxMag0(self.config.fluxMag0T1 * ccdExposure.getCalib().getExptime())

        return pipeBase.Struct(
            exposure = ccdExposure,
        )


    @pipeBase.timeMethod
<<<<<<< HEAD
    def applyToSensorRef(self, sensorRef):
        """!Perform instrument signature removal on a ButlerDataRef of a Sensor

        - Read in necessary detrending/calibration data
        - Process raw exposure in apply()
=======
    def run(self, sensorRef):
        """!Perform instrument signature removal on a ButlerDataRef of a Sensor

        - Read in necessary detrending/calibration data
        - Process raw exposure in place in doIsr()
>>>>>>> c36591fd
        - Persist the ISR-corrected exposure as "postISRCCD" if config.doWrite is True

        \param[in] sensorRef -- daf.persistence.butlerSubset.ButlerDataRef of the detector data to be processed
        \return a pipeBase.Struct with fields:
        - exposure: the exposure after application of ISR
        """
        self.log.info("Performing ISR on sensor %s" % (sensorRef.dataId))
        ccdExposure = sensorRef.get('raw')
<<<<<<< HEAD
        isrData = self.readIsrData(sensorRef)

        ccdExposure = self.apply(ccdExposure, **isrData.getDict()).exposure
=======
        detrendData = self.readDetrendData(sensorRef)

        ccdExposure = self.doIsr(ccdExposure, **detrendData).exposure
>>>>>>> c36591fd

        if self.config.doWrite:
            sensorRef.put(ccdExposure, "postISRCCD")

        self.display("postISRCCD", ccdExposure)

        return pipeBase.Struct(
            exposure = ccdExposure,
        )

    def convertIntToFloat(self, exposure):
        """Convert an exposure from uint16 to float, set variance plane to 1 and mask plane to 0
        """
        if isinstance(exposure, afwImage.ExposureF):
            # Nothing to be done
            return exposure
        if not hasattr(exposure, "convertF"):
            raise RuntimeError("Unable to convert exposure (%s) to float" % type(exposure))

        newexposure = exposure.convertF()
        maskedImage = newexposure.getMaskedImage()
        varArray = maskedImage.getVariance().getArray()
        varArray[:,:] = 1
        maskArray = maskedImage.getMask().getArray()
        maskArray[:,:] = 0
        return newexposure

    def biasCorrection(self, exposure, biasExposure):
        """!Apply bias correction in place

        \param[in,out]  exposure        exposure to process
        \param[in]      biasExposure    bias exposure of same size as exposure
        """
        isr.biasCorrection(exposure.getMaskedImage(), biasExposure.getMaskedImage())

    def darkCorrection(self, exposure, darkExposure):
        """!Apply dark correction in place

        \param[in,out]  exposure        exposure to process
        \param[in]      darkExposure    dark exposure of same size as exposure
        """
        darkCalib = darkExposure.getCalib()
        isr.darkCorrection(
            maskedImage = exposure.getMaskedImage(),
            darkMaskedImage = darkExposure.getMaskedImage(),
            expScale = exposure.getCalib().getExptime(),
            darkScale = darkCalib.getExptime(),
        )

    def updateVariance(self, ampExposure, amp):
        """!Set the variance plane based on the image plane, plus amplifier gain and read noise

        \param[in,out]  ampExposure     exposure to process
        \param[in]      amp             amplifier detector information
        """
        isr.updateVariance(
            maskedImage = ampExposure.getMaskedImage(),
            gain = amp.getGain(),
            readNoise = amp.getReadNoise(),
        )

    def flatCorrection(self, exposure, flatExposure):
        """!Apply flat correction in place

        \param[in,out]  exposure        exposure to process
        \param[in]      flatExposure    flatfield exposure same size as exposure
        """
        isr.flatCorrection(
            maskedImage = exposure.getMaskedImage(),
            flatMaskedImage = flatExposure.getMaskedImage(),
            scalingType = self.config.flatScalingType,
            userScale = self.config.flatUserScale,
        )

    def getIsrFrames(self, dataRef, datasetType, immediate=True):
        """!Retrieve a calibration dataset for removing instrument signature

        \param[in]      dataRef         data reference for exposure
        \param[in]      datasetType     type of dataset to retrieve (e.g. 'bias', 'flat')
        \param[in]      immediate       if True, disable butler proxies to enable error
                                        handling within this routine
        \return exposure
        """
        try:
            exp = dataRef.get(datasetType, immediate=immediate)
        except Exception, e:
            raise RuntimeError("Unable to retrieve %s for %s: %s" % (datasetType, dataRef.dataId, e))
        if self.config.doAssembleIsrFrames:
            exp = self.assembleCcd.assembleCcd(exp)
        return exp

    def saturationDetection(self, exposure, amp):
        """!Detect saturated pixels and mask them using mask plane "SAT", in place

        \param[in,out]  exposure    exposure to process; only the amp DataSec is processed
        \param[in]      amp         amplifier device data
        """
        maskedImage = exposure.getMaskedImage()
        dataView = maskedImage.Factory(maskedImage, amp.getRawBBox())
        isr.makeThresholdMask(
            maskedImage = dataView,
            threshold = amp.getSaturation(),
            growFootprints = 0,
            maskName = self.config.saturatedMaskName,
        )

    def saturationInterpolation(self, ccdExposure):
        """!Interpolate over saturated pixels, in place

        \param[in,out]  ccdExposure     exposure to process

        \warning:
        - Call saturationDetection first, so that saturated pixels have been identified in the "SAT" mask.
        - Call this after CCD assembly, since saturated regions may cross amplifier boundaries
        """
        isr.interpolateFromMask(
            maskedImage = ccdExposure.getMaskedImage(),
            fwhm = self.config.fwhm,
            growFootprints = self.config.growSaturationFootprintSize,
            maskName = self.config.saturatedMaskName,
        )

    def maskAndInterpDefect(self, ccdExposure, defectBaseList):
        """!Mask defects using mask plane "BAD" and interpolate over them, in place

        \param[in,out]  ccdExposure     exposure to process
        \param[in] defectBaseList a list of defects to mask and interpolate

        \warning: call this after CCD assembly, since defects may cross amplifier boundaries
        """
        maskedImage = ccdExposure.getMaskedImage()
        defectList = measAlg.DefectListT()
        for d in defectBaseList:
            bbox = d.getBBox()
            nd = measAlg.Defect(bbox)
            defectList.append(nd)
        isr.maskPixelsFromDefectList(maskedImage, defectList, maskName='BAD')
        isr.interpolateDefectList(
            maskedImage = maskedImage,
            defectList = defectList,
            fwhm = self.config.fwhm,
        )

    def maskAndInterpNan(self, exposure):
        """!Mask NaNs using mask plane "UNMASKEDNAN" and interpolate over them, in place

        We mask and interpolate over all NaNs, including those
        that are masked with other bits (because those may or may
        not be interpolated over later, and we want to remove all
        NaNs).  Despite this behaviour, the "UNMASKEDNAN" mask plane
        is used to preserve the historical name.

        \param[in,out]  exposure        exposure to process
        """
        maskedImage = exposure.getMaskedImage()

        # Find and mask NaNs
        maskedImage.getMask().addMaskPlane("UNMASKEDNAN") 
        maskVal = maskedImage.getMask().getPlaneBitMask("UNMASKEDNAN")
        numNans = maskNans(maskedImage, maskVal)
        self.metadata.set("NUMNANS", numNans)

        # Interpolate over these previously-unmasked NaNs
        if numNans > 0:
            self.log.log(self.log.WARN, "There were %i unmasked NaNs" % (numNans,))
            nanDefectList = isr.getDefectListFromMask(
                maskedImage = maskedImage,
                maskName = 'UNMASKEDNAN',
                growFootprints = 0,
            )
            isr.interpolateDefectList(
                maskedImage = exposure.getMaskedImage(),
                defectList = nanDefectList,
                fwhm = self.config.fwhm,
            )

    def overscanCorrection(self, exposure, amp):
        """!Apply overscan correction, in place

        \param[in,out]  exposure    exposure to process; must include both DataSec and BiasSec pixels
        \param[in]      amp         amplifier device data
        """
        if not amp.getHasRawInfo():
            raise RuntimeError("This method must be executed on an amp with raw information.")
        maskedImage = exposure.getMaskedImage()
        dataView = maskedImage.Factory(maskedImage, amp.getRawDataBBox())

        expImage = exposure.getMaskedImage().getImage()
        overscanImage = expImage.Factory(expImage, amp.getRawHorizontalOverscanBBox())

        isr.overscanCorrection(
            ampMaskedImage = dataView,
            overscanImage = overscanImage,
            fitType = self.config.overscanFitType,
            order = self.config.overscanOrder,
            collapseRej = self.config.overscanRej,
        )<|MERGE_RESOLUTION|>--- conflicted
+++ resolved
@@ -280,33 +280,25 @@
         self.makeSubtask("fringe")
 
 
-<<<<<<< HEAD
     def readIsrData(self, dataRef):
-        """!Retrieve necessary frames to for instrument signature removal
+        """!Retrieve necessary frames for instrument signature removal
         \param[in] dataRef -- a daf.persistence.butlerSubset.ButlerDataRef
                               of the detector data to be processed
-        \return a pipeBase.Struct with fields:
-         - biasExposure:
-         - darkExposure:
-         - flatExposure:
-         - defects:
-         - fringes: 
+        \return a pipeBase.Struct with fields containing kwargs expected by apply()
+         - biasExposure: exposure of bias frame
+         - darkExposure: exposure of dark frame
+         - flatExposure: exposure of flat field
+         - defects: List of detects
+         - fringes: pipebase.Struct containing fringes exposures, fluxes array, and positions array
         """
         biasExposure = self.getIsrFrames(dataRef, "bias") if self.config.doBias else None
         darkExposure = self.getIsrFrames(dataRef, "dark") if self.config.doDark else None
         flatExposure = self.getIsrFrames(dataRef, "flat") if self.config.doFlat else None
 
-=======
-    def readDetrendData(self, dataRef):
-        biasExposure = self.getDetrend(dataRef, "bias") if self.config.doBias else None
-        darkExposure = self.getDetrend(dataRef, "dark") if self.config.doDark else None
-        flatExposure = self.getDetrend(dataRef, "flat") if self.config.doFlat else None
->>>>>>> c36591fd
         defectList = dataRef.get("defects")
 
         if self.config.doFringe:
             fringes = self.fringe.readFringes(dataRef, assembler=self.assembleCcd \
-<<<<<<< HEAD
                                               if self.config.doAssembleIsrFrames else None)
         else:
             fringes = None
@@ -323,69 +315,33 @@
     def apply(self, ccdExposure, biasExposure=None, darkExposure=None,  flatExposure=None,
               defects=None, fringes=None):
         """!Perform instrument signature removal on an exposure
-=======
-                                              if self.config.doAssembleDetrends else None)
-        else:
-            fringes = None
-
-        return {"biasExposure": biasExposure,
-                "darkExposure": darkExposure,
-                "flatExposure": flatExposure,
-                "defects": defectList,
-                "fringes": fringes,
-                 }
-
-    @pipeBase.timeMethod
-    def doIsr(self, ccdExposure, biasExposure=None, darkExposure=None,  flatExposure=None,
-              defects=None, fringes=None):
-        """!Perform instrument signature removal on an exposure in place
->>>>>>> c36591fd
 
         Steps include:
         - Detect saturation, apply overscan correction, bias, dark and flat
         - Perform CCD assembly
         - Interpolate over defects, saturated pixels and all NaNs
 
-<<<<<<< HEAD
        \param[in] ccdExposure  -- lsst.afw.image.exposure of detector data
-=======
-       \param[in] ccdExposure  -- lsst.afw.image.exposure of detector data 
->>>>>>> c36591fd
        \param[in] biasExposure -- exposure of bias frame
        \param[in] darkExposure -- exposure of dark frame
        \param[in] flatExposure -- exposure of flatfield
        \param[in] defects -- defects
        \param[in] fringes -- fringes
-<<<<<<< HEAD
 
        \return a pipeBase.Struct with field:
         - exposure
-=======
->>>>>>> c36591fd
         """
 
         ccd = ccdExposure.getDetector()
         ccdExposure = self.convertIntToFloat(ccdExposure)
-<<<<<<< HEAD
-=======
-
-        for amp in ccd:
-            self.saturationDetection(ccdExposure, amp)
-            self.overscanCorrection(ccdExposure, amp)
->>>>>>> c36591fd
 
         for amp in ccd:
             if ccdExposure.getBBox().contains(amp.getBBox()):
                 self.saturationDetection(ccdExposure, amp)
                 self.overscanCorrection(ccdExposure, amp)
 
-<<<<<<< HEAD
         if self.config.doAssembleCcd:
             ccdExposure = self.assembleCcd.assembleCcd(ccdExposure)
-=======
-        #why do we getDetector() again?
-        ccd = ccdExposure.getDetector()
->>>>>>> c36591fd
 
         if self.config.doBias:
             self.biasCorrection(ccdExposure, biasExposure)
@@ -394,14 +350,9 @@
             self.darkCorrection(ccdExposure, darkExposure)
 
         for amp in ccd:
-<<<<<<< HEAD
             if ccdExposure.getBBox().contains(amp.getBBox()):
                 ampExposure = ccdExposure.Factory(ccdExposure, amp.getBBox())
                 self.updateVariance(ampExposure, amp)
-=======
-            ampExposure = ccdExposure.Factory(ccdExposure, amp.getBBox())
-            self.updateVariance(ampExposure, amp)
->>>>>>> c36591fd
 
         if self.config.doFringe and not self.config.fringeAfterFlat:
             self.fringe.removeFringe(ccdExposure, fringes)
@@ -426,19 +377,11 @@
 
 
     @pipeBase.timeMethod
-<<<<<<< HEAD
     def applyToSensorRef(self, sensorRef):
         """!Perform instrument signature removal on a ButlerDataRef of a Sensor
 
-        - Read in necessary detrending/calibration data
+        - Read in necessary detrending/isr/calibration data
         - Process raw exposure in apply()
-=======
-    def run(self, sensorRef):
-        """!Perform instrument signature removal on a ButlerDataRef of a Sensor
-
-        - Read in necessary detrending/calibration data
-        - Process raw exposure in place in doIsr()
->>>>>>> c36591fd
         - Persist the ISR-corrected exposure as "postISRCCD" if config.doWrite is True
 
         \param[in] sensorRef -- daf.persistence.butlerSubset.ButlerDataRef of the detector data to be processed
@@ -447,15 +390,9 @@
         """
         self.log.info("Performing ISR on sensor %s" % (sensorRef.dataId))
         ccdExposure = sensorRef.get('raw')
-<<<<<<< HEAD
         isrData = self.readIsrData(sensorRef)
 
         ccdExposure = self.apply(ccdExposure, **isrData.getDict()).exposure
-=======
-        detrendData = self.readDetrendData(sensorRef)
-
-        ccdExposure = self.doIsr(ccdExposure, **detrendData).exposure
->>>>>>> c36591fd
 
         if self.config.doWrite:
             sensorRef.put(ccdExposure, "postISRCCD")
